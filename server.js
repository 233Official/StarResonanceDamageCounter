const cap = require('cap');
const cors = require('cors');
const readline = require('readline');
const winston = require("winston");
const express = require('express');
const http = require('http');
const { Server } = require('socket.io');
const fs = require('fs');
const PacketProcessor = require('./algo/packet');
const Readable = require("stream").Readable;
const Cap = cap.Cap;
const decoders = cap.decoders;
const PROTOCOL = decoders.PROTOCOL;
const print = console.log;
const app = express();

const rl = readline.createInterface({
    input: process.stdin,
    output: process.stdout
});
const devices = cap.deviceList();

function ask(question) {
    return new Promise(resolve => {
        rl.question(question, answer => {
            resolve(answer);
        });
    });
}

class Lock {
    constructor() {
        this.queue = [];
        this.locked = false;
    }

    async acquire() {
        if (this.locked) {
            return new Promise((resolve) => this.queue.push(resolve));
        }
        this.locked = true;
    }

    release() {
        if (this.queue.length > 0) {
            const nextResolve = this.queue.shift();
            nextResolve();
        } else {
            this.locked = false;
        }
    }
}

// 通用统计类，用于处理伤害或治疗数据
class StatisticData {
    constructor() {
        this.stats = {
            normal: 0,
            critical: 0,
            lucky: 0,
            crit_lucky: 0,
            hpLessen: 0, // 仅用于伤害统计
            total: 0,
        };
        this.count = {
            normal: 0,
            critical: 0,
            lucky: 0,
            total: 0,
        };
        this.realtimeWindow = []; // 实时统计窗口
        this.timeRange = []; // 时间范围 [开始时间, 最后时间]
        this.realtimeStats = {
            value: 0,
            max: 0,
        };
    }

    /** 添加数据记录
     * @param {number} value - 数值
     * @param {boolean} isCrit - 是否为暴击
     * @param {boolean} isLucky - 是否为幸运
     * @param {number} hpLessenValue - 生命值减少量（仅伤害使用）
     */
    addRecord(value, isCrit, isLucky, hpLessenValue = 0) {
        const now = Date.now();

        // 更新数值统计
        if (isCrit) {
            if (isLucky) {
                this.stats.crit_lucky += value;
            } else {
                this.stats.critical += value;
            }
        } else if (isLucky) {
            this.stats.lucky += value;
        } else {
            this.stats.normal += value;
        }
        this.stats.total += value;
        this.stats.hpLessen += hpLessenValue;

        // 更新次数统计
        if (isCrit) {
            this.count.critical++;
        }
        if (isLucky) {
            this.count.lucky++;
        }
        if (!isCrit && !isLucky) {
            this.count.normal++;
        }
        this.count.total++;

        this.realtimeWindow.push({
            time: now,
            value,
        });

        if (this.timeRange[0]) {
            this.timeRange[1] = now;
        } else {
            this.timeRange[0] = now;
        }
    }

    /** 更新实时统计 */
    updateRealtimeStats() {
        const now = Date.now();

        // 清除超过1秒的数据
        while (this.realtimeWindow.length > 0 && now - this.realtimeWindow[0].time > 1000) {
            this.realtimeWindow.shift();
        }

        // 计算当前实时值
        this.realtimeStats.value = 0;
        for (const entry of this.realtimeWindow) {
            this.realtimeStats.value += entry.value;
        }

        // 更新最大值
        if (this.realtimeStats.value > this.realtimeStats.max) {
            this.realtimeStats.max = this.realtimeStats.value;
        }
    }

    /** 计算总的每秒统计值 */
    getTotalPerSecond() {
        if (!this.timeRange[0] || !this.timeRange[1]) {
            return 0;
        }
        const totalPerSecond = (this.stats.total / (this.timeRange[1] - this.timeRange[0]) * 1000) || 0;
        if (!Number.isFinite(totalPerSecond)) return 0;
        return totalPerSecond;
    }

    /** 重置数据 */
    reset() {
        this.stats = {
            normal: 0,
            critical: 0,
            lucky: 0,
            crit_lucky: 0,
            hpLessen: 0,
            total: 0,
        };
        this.count = {
            normal: 0,
            critical: 0,
            lucky: 0,
            total: 0,
        };
        this.realtimeWindow = [];
        this.timeRange = [];
        this.realtimeStats = {
            value: 0,
            max: 0,
        };
    }
}

class UserData {
    constructor(uid) {
        this.uid = uid;
        this.name = '';
        this.damageStats = new StatisticData();
        this.healingStats = new StatisticData();
        this.takenDamage = 0; // 承伤
        this.profession = '未知';
        this.skillUsage = new Map(); // 技能使用情况
        this.fightPoint = 0; // 总评分
    }

    /** 添加伤害记录
     * @param {number} skillId - 技能ID/Buff ID
     * @param {number} damage - 伤害值
     * @param {boolean} isCrit - 是否为暴击
     * @param {boolean} [isLucky] - 是否为幸运
     * @param {number} hpLessenValue - 生命值减少量
     */
    addDamage(skillId, damage, isCrit, isLucky, hpLessenValue = 0) {
        this.damageStats.addRecord(damage, isCrit, isLucky, hpLessenValue);
        // 记录技能使用情况
        if (!this.skillUsage.has(skillId)) {
            this.skillUsage.set(skillId, new StatisticData());
        }
        this.skillUsage.get(skillId).addRecord(damage, isCrit, isLucky, hpLessenValue);
        this.skillUsage.get(skillId).realtimeWindow.length = 0;
    }

    /** 添加治疗记录
     * @param {number} healing - 治疗值
     * @param {boolean} isCrit - 是否为暴击
     * @param {boolean} [isLucky] - 是否为幸运
     */
    addHealing(healing, isCrit, isLucky) {
        this.healingStats.addRecord(healing, isCrit, isLucky);
    }

    /** 添加承伤记录
     * @param {number} damage - 承受的伤害值
     * */
    addTakenDamage(damage) {
        this.takenDamage += damage;
    }

    /** 设置职业
     * @param {string} profession - 职业名称
     * */
    setProfession(profession) {
        this.profession = profession;
    }

    /** 更新实时DPS和HPS 计算过去1秒内的总伤害和治疗 */
    updateRealtimeDps() {
        this.damageStats.updateRealtimeStats();
        this.healingStats.updateRealtimeStats();
    }

    /** 计算总DPS */
    getTotalDps() {
        return this.damageStats.getTotalPerSecond();
    }

    /** 计算总HPS */
    getTotalHps() {
        return this.healingStats.getTotalPerSecond();
    }

    /** 获取合并的次数统计 */
    getTotalCount() {
        return {
            normal: this.damageStats.count.normal + this.healingStats.count.normal,
            critical: this.damageStats.count.critical + this.healingStats.count.critical,
            lucky: this.damageStats.count.lucky + this.healingStats.count.lucky,
            total: this.damageStats.count.total + this.healingStats.count.total,
        };
    }

    /** 获取用户数据摘要 */
    getSummary() {
        return {
            realtime_dps: this.damageStats.realtimeStats.value,
            realtime_dps_max: this.damageStats.realtimeStats.max,
            total_dps: this.getTotalDps(),
            total_damage: { ...this.damageStats.stats },
            total_count: this.getTotalCount(),
            realtime_hps: this.healingStats.realtimeStats.value,
            realtime_hps_max: this.healingStats.realtimeStats.max,
            total_hps: this.getTotalHps(),
            total_healing: { ...this.healingStats.stats },
            taken_damage: this.takenDamage,
            profession: this.profession,
            name: this.name,
            fightPoint: this.fightPoint,
        };
    }

    /** 获取技能统计数据 */
    getSkillSummary() {
        const skills = {};
        for (const [skillId, stat] of this.skillUsage) {
            const total = stat.stats.normal + stat.stats.critical +
                stat.stats.lucky + stat.stats.crit_lucky;
            const critCount = stat.count.critical;
            const luckyCount = stat.count.lucky;
            const critRate = stat.count.total > 0 ? critCount / stat.count.total : 0;
            const luckyRate = stat.count.total > 0 ? luckyCount / stat.count.total : 0;
            const skillConfig = require('./skill_config.json').skills;
            const cfg = skillConfig[skillId];
            const name = cfg ? cfg.name : skillId;

            let type = '未知';
            if (cfg) {
                switch (cfg.type) {
                    case 'damage':
                        type = '伤害';
                        break;
                    case 'healing':
                        type = '治疗';
                        break;
                    default:
                        type = '未知';
                        break;
                }
            }

            skills[skillId] = {
                displayName: name,
                type: type,
                totalDamage: stat.stats.total,
                totalCount: stat.count.total,
                critCount: stat.count.critical,
                luckyCount: stat.count.lucky,
                critRate: critRate,
                luckyRate: luckyRate,
                damageBreakdown: { ...stat.stats },
                countBreakdown: { ...stat.count }
            };
        }
        return skills;
    }

    /** 设置姓名
     * @param {string} name - 姓名
     * */
    setName(name) {
        this.name = name;
    }

    /** 设置用户总评分
     * @param {number} fightPoint - 总评分
     */
    setFightPoint(fightPoint) {
        this.fightPoint = fightPoint;
    }

    /** 重置数据 预留 */
    reset() {
        this.damageStats.reset();
        this.healingStats.reset();
        this.takenDamage = 0;
        this.profession = '未知';
        this.skillUsage.clear();
        this.fightPoint = 0;
    }
}

// 用户数据管理器
class UserDataManager {
    constructor(logger) {
        this.logger = logger
        this.users = new Map();
        this.userCache = new Map(); // 用户名字和职业缓存
        this.cacheFilePath = './users.json';
        this.loadUserCache();
        
        // 节流相关配置
        this.saveThrottleDelay = 2000; // 2秒节流延迟，避免频繁磁盘写入
        this.saveThrottleTimer = null;
        this.pendingSave = false;
    }

    /** 加载用户缓存 */
    loadUserCache() {
        try {
            if (fs.existsSync(this.cacheFilePath)) {
                const data = fs.readFileSync(this.cacheFilePath, 'utf8');
                const cacheData = JSON.parse(data);
                this.userCache = new Map(Object.entries(cacheData));
                this.logger.info(`Loaded ${this.userCache.size} user cache entries`);
            }
        } catch (error) {
            this.logger.error('Failed to load user cache:', error);
        }
    }

    /** 保存用户缓存 */
    saveUserCache() {
        try {
            const cacheData = Object.fromEntries(this.userCache);
            fs.writeFileSync(this.cacheFilePath, JSON.stringify(cacheData, null, 2), 'utf8');
        } catch (error) {
            this.logger.error('Failed to save user cache:', error);
        }
    }

    /** 节流保存用户缓存 - 减少频繁的磁盘写入 */
    saveUserCacheThrottled() {
        this.pendingSave = true;

        if (this.saveThrottleTimer) {
            clearTimeout(this.saveThrottleTimer);
        }

        this.saveThrottleTimer = setTimeout(() => {
            if (this.pendingSave) {
                this.saveUserCache();
                this.pendingSave = false;
                this.saveThrottleTimer = null;
            }
        }, this.saveThrottleDelay);
    }

    /** 强制立即保存用户缓存 - 用于程序退出等场景 */
    forceUserCacheSave() {
        if (this.saveThrottleTimer) {
            clearTimeout(this.saveThrottleTimer);
            this.saveThrottleTimer = null;
        }
        if (this.pendingSave) {
            this.saveUserCache();
            this.pendingSave = false;
        }
    }

    /** 获取或创建用户记录
     * @param {number} uid - 用户ID
     * @returns {UserData} - 用户数据实例
     */
    getUser(uid) {
        if (!this.users.has(uid)) {
            const user = new UserData(uid);

            // 从缓存中设置名字和职业
            const cachedData = this.userCache.get(String(uid));
            if (cachedData) {
                if (cachedData.name) {
                    user.setName(cachedData.name);
                }
                if (cachedData.profession) {
                    user.setProfession(cachedData.profession);
                }
            }

            this.users.set(uid, user);
        }
        return this.users.get(uid);
    }

    /** 添加伤害记录
     * @param {number} uid - 造成伤害的用户ID
     * @param {number} skillId - 技能ID/Buff ID
     * @param {number} damage - 伤害值
     * @param {boolean} isCrit - 是否为暴击
     * @param {boolean} [isLucky] - 是否为幸运
     * @param {number} hpLessenValue - 生命值减少量
     */
    addDamage(uid, skillId, damage, isCrit, isLucky, hpLessenValue = 0) {
        const user = this.getUser(uid);
        user.addDamage(skillId, damage, isCrit, isLucky, hpLessenValue);
    }

    /** 添加治疗记录
     * @param {number} uid - 进行治疗的用户ID
     * @param {number} healing - 治疗值
     * @param {boolean} isCrit - 是否为暴击
     * @param {boolean} [isLucky] - 是否为幸运
     */
    addHealing(uid, healing, isCrit, isLucky) {
        const user = this.getUser(uid);
        user.addHealing(healing, isCrit, isLucky);
    }

    /** 添加承伤记录
     * @param {number} uid - 承受伤害的用户ID
     * @param {number} damage - 承受的伤害值
     * */
    addTakenDamage(uid, damage) {
        const user = this.getUser(uid);
        user.addTakenDamage(damage);
    }

    /** 设置用户职业
     * @param {number} uid - 用户ID
     * @param {string} profession - 职业名称
     * */
    setProfession(uid, profession) {
        const user = this.getUser(uid);
<<<<<<< HEAD
        if (user.profession !== profession) {
            user.setProfession(profession);
            this.logger.info(`Found profession ${profession} for uid ${uid}`);

            // 更新缓存
            const uidStr = String(uid);
            if (!this.userCache.has(uidStr)) {
                this.userCache.set(uidStr, {});
            }
            this.userCache.get(uidStr).profession = profession;
            this.saveUserCache();
        }
=======
        user.setProfession(profession);

        // 更新缓存
        const uidStr = String(uid);
        if (!this.userCache.has(uidStr)) {
            this.userCache.set(uidStr, {});
        }
        this.userCache.get(uidStr).profession = profession;
        this.saveUserCacheThrottled();
>>>>>>> d911b370
    }

    /** 设置用户姓名
     * @param {number} uid - 用户ID
     * @param {string} name - 姓名
     * */
    setName(uid, name) {
        const user = this.getUser(uid);
<<<<<<< HEAD
        if (user.name !== name) {
            user.setName(name);
            this.logger.info(`Found player name ${name} for uid ${uid}`);

            // 更新缓存
            const uidStr = String(uid);
            if (!this.userCache.has(uidStr)) {
                this.userCache.set(uidStr, {});
            }
            this.userCache.get(uidStr).name = name;
            this.saveUserCache();
        }
=======
        user.setName(name);

        // 更新缓存
        const uidStr = String(uid);
        if (!this.userCache.has(uidStr)) {
            this.userCache.set(uidStr, {});
        }
        this.userCache.get(uidStr).name = name;
        this.saveUserCacheThrottled();
>>>>>>> d911b370
    }

    /** 设置用户总评分
     * @param {number} uid - 用户ID
     * @param {number} fightPoint - 总评分
    */
   setFightPoint(uid, fightPoint) {
       const user = this.getUser(uid);
       if (user.fightPoint != fightPoint) {
           user.setFightPoint(fightPoint);
           this.logger.info(`Found fight point ${fightPoint} for uid ${uid}`);
        }
    }

    /** 更新所有用户的实时DPS和HPS */
    updateAllRealtimeDps() {
        for (const user of this.users.values()) {
            user.updateRealtimeDps();
        }
    }

    /** 获取用户的技能数据 */
    getUserSkillData(uid) {
        const user = this.users.get(uid);
        if (!user) return null;

        return {
            uid: user.uid,
            name: user.name,
            profession: user.profession,
            skills: user.getSkillSummary()
        };
    }

    /** 获取所有用户数据 */
    getAllUsersData() {
        const result = {};
        for (const [uid, user] of this.users.entries()) {
            result[uid] = user.getSummary();
        }
        return result;
    }

    /** 清除所有用户数据 */
    clearAll() {
        this.users.clear();
    }

    /** 获取用户列表 */
    getUserIds() {
        return Array.from(this.users.keys());
    }
}

<<<<<<< HEAD
=======
const userDataManager = new UserDataManager();

// 进程退出时保存用户缓存
process.on('SIGINT', () => {
    console.log('\n正在保存用户缓存...');
    userDataManager.forceUserCacheSave();
    process.exit(0);
});

process.on('SIGTERM', () => {
    console.log('\n正在保存用户缓存...');
    userDataManager.forceUserCacheSave();
    process.exit(0);
});

>>>>>>> d911b370
// 暂停统计状态
let isPaused = false;

async function main() {
    print('Welcome to use Damage Counter for Star Resonance!');
    print('Version: V2.2.2');
    print('GitHub: https://github.com/dmlgzs/StarResonanceDamageCounter');
    for (let i = 0; i < devices.length; i++) {
        print(i + '.\t' + devices[i].description);
    }

    // 从命令行参数获取设备号和日志级别
    const args = process.argv.slice(2);
    let num = args[0];
    let log_level = args[1];

    // 参数验证函数
    function isValidLogLevel(level) {
        return ['info', 'debug'].includes(level);
    }

    // 如果命令行没传或者不合法，使用交互
    if (num === undefined || !devices[num]) {
        num = await ask('Please enter the number of the device used for packet capture: ');
        if (!devices[num]) {
            print('Cannot find device ' + num + '!');
            process.exit(1);
        }

    }
    if (log_level === undefined || !isValidLogLevel(log_level)) {
        log_level = await ask('Please enter log level (info|debug): ') || 'info';
        if (!isValidLogLevel(log_level)) {
            print('Invalid log level!');
            process.exit(1);
        }
    }

    rl.close();
    const logger = winston.createLogger({
        level: log_level,
        format: winston.format.combine(
            winston.format.colorize({ all: true }),
            winston.format.timestamp({ format: 'YYYY-MM-DD HH:mm:ss' }),
            winston.format.printf(info => {
                return `[${info.timestamp}] [${info.level}] ${info.message}`;
            })
        ),
        transports: [
            new winston.transports.Console()
        ]
    });

    const userDataManager = new UserDataManager(logger);

    //瞬时DPS更新
    setInterval(() => {
        if (!isPaused) {
            userDataManager.updateAllRealtimeDps();
        }
    }, 100);

    //express 和 socket.io 设置
    app.use(cors());
    app.use(express.json()); // 解析JSON请求体
    app.use(express.static('public'));
    const server = http.createServer(app);
    const io = new Server(server, {
        cors: {
            origin: "*",
            methods: ["GET", "POST"]
        }
    });

    app.get('/api/data', (req, res) => {
        const userData = userDataManager.getAllUsersData();
        const data = {
            code: 0,
            user: userData,
        };
        res.json(data);
    });
    app.get('/api/clear', (req, res) => {
        userDataManager.clearAll();
        logger.info('Statistics have been cleared!');
        res.json({
            code: 0,
            msg: 'Statistics have been cleared!',
        });
    });

    // 暂停/开始统计API
    app.post('/api/pause', (req, res) => {
        const { paused } = req.body;
        isPaused = paused;
        logger.info(`Statistics ${isPaused ? 'paused' : 'resumed'}!`);
        res.json({
            code: 0,
            msg: `Statistics ${isPaused ? 'paused' : 'resumed'}!`,
            paused: isPaused
        });
    });

    // 获取暂停状态API
    app.get('/api/pause', (req, res) => {
        res.json({
            code: 0,
            paused: isPaused
        });
    });

    // 获取技能数据
    app.get('/api/skill/:uid', (req, res) => {
        const uid = parseInt(req.params.uid);
        const skillData = userDataManager.getUserSkillData(uid);

        if (!skillData) {
            return res.status(404).json({
                code: 1,
                msg: 'User not found'
            });
        }

        res.json({
            code: 0,
            data: skillData
        });
    });

    // WebSocket 连接处理
    io.on('connection', (socket) => {
        logger.info('WebSocket client connected: ' + socket.id);

        socket.on('disconnect', () => {
            logger.info('WebSocket client disconnected: ' + socket.id);
        });
    });

    // 每50ms广播数据给所有WebSocket客户端
    setInterval(() => {
        if (!isPaused) {
            const userData = userDataManager.getAllUsersData();
            const data = {
                code: 0,
                user: userData,
            };
            io.emit('data', data);
        }
    }, 50);

    server.listen(8989, () => {
        logger.info('Web Server started at http://localhost:8989');
        logger.info('WebSocket Server started');
    });

    logger.info('Welcome!');
    logger.info('Attempting to find the game server, please wait!');

    let current_server = '';
    let _data = Buffer.alloc(0);
    let tcp_next_seq = -1;
    let tcp_cache = new Map();
    let tcp_last_time = 0;
    const tcp_lock = new Lock();

    const clearTcpCache = () => {
        _data = Buffer.alloc(0);
        tcp_next_seq = -1;
        tcp_last_time = 0;
        tcp_cache.clear();
    };

    const fragmentIpCache = new Map();
    const FRAGMENT_TIMEOUT = 30000;
    const getTCPPacket = (frameBuffer, ethOffset) => {
        const ipPacket = decoders.IPV4(frameBuffer, ethOffset);
        const ipId = `${ipPacket.info.id}-${ipPacket.info.srcaddr}-${ipPacket.info.dstaddr}`;
        const isFragment = (ipPacket.info.flags & 0x1) !== 0;
        const _key = `${ipId}-${ipPacket.info.srcaddr}-${ipPacket.info.dstaddr}-${ipPacket.info.protocol}`;
        const now = Date.now();

        if (isFragment || ipPacket.info.fragoffset > 0) {
            if (!fragmentIpCache.has(_key)) {
                fragmentIpCache.set(_key, {
                    fragments: [],
                    timestamp: now
                });
            }

            const cacheEntry = fragmentIpCache.get(_key);
            const ipBuffer = Buffer.from(frameBuffer.subarray(ethOffset));
            cacheEntry.fragments.push(ipBuffer);
            cacheEntry.timestamp = now;

            // there's more fragment ip packetm, wait for the rest
            if (isFragment) {
                return null;
            }

            // last fragment received, reassemble
            const fragments = cacheEntry.fragments;
            if (!fragments) {
                logger.error(`Can't find fragments for ${_key}`);
                return null;
            }

            // Reassemble fragments based on their offset
            let totalLength = 0;
            const fragmentData = [];

            // Collect fragment data with their offsets
            for (const buffer of fragments) {
                const ip = decoders.IPV4(buffer);
                const fragmentOffset = ip.info.fragoffset * 8;
                const payloadLength = ip.info.totallen - ip.hdrlen;
                const payload = Buffer.from(buffer.subarray(ip.offset, ip.offset + payloadLength));
                
                fragmentData.push({
                    offset: fragmentOffset,
                    payload: payload
                });

                const endOffset = fragmentOffset + payloadLength;
                if (endOffset > totalLength) {
                    totalLength = endOffset;
                }
            }

            const fullPayload = Buffer.alloc(totalLength);
            for (const fragment of fragmentData) {
                fragment.payload.copy(fullPayload, fragment.offset);
            }

            fragmentIpCache.delete(_key);
            return fullPayload;
        }

        return Buffer.from(frameBuffer.subarray(ipPacket.offset, ipPacket.offset + (ipPacket.info.totallen - ipPacket.hdrlen)));
    };

    //抓包相关
    const c = new Cap();
    const device = devices[num].name;
    const filter = 'ip and tcp';
    const bufSize = 10 * 1024 * 1024;
    const buffer = Buffer.alloc(65535);
    const linkType = c.open(device, filter, bufSize, buffer);
    c.setMinBytes && c.setMinBytes(0);
    c.on("packet", async function (nbytes, trunc) {
        // logger.debug('packet: length ' + nbytes + ' bytes, truncated? ' + (trunc ? 'yes' : 'no'));
        if (linkType !== "ETHERNET") return;

        const frameBuffer = Buffer.from(buffer);
        var ethPacket = decoders.Ethernet(frameBuffer);

        if (ethPacket.info.type !== PROTOCOL.ETHERNET.IPV4) return;

        const ipPacket = decoders.IPV4(frameBuffer, ethPacket.offset);
        const srcaddr = ipPacket.info.srcaddr;
        const dstaddr = ipPacket.info.dstaddr;

        const tcpBuffer = getTCPPacket(frameBuffer, ethPacket.offset);
        if (tcpBuffer === null) return;
        const tcpPacket = decoders.TCP(tcpBuffer);

        const buf = Buffer.from(tcpBuffer.subarray(tcpPacket.hdrlen));

        //logger.debug(' from port: ' + tcpPacket.info.srcport + ' to port: ' + tcpPacket.info.dstport);
        const srcport = tcpPacket.info.srcport;
        const dstport = tcpPacket.info.dstport;
        const src_server = srcaddr + ":" + srcport + " -> " + dstaddr + ":" + dstport;

        await tcp_lock.acquire();
        if (current_server !== src_server) {
            try {
                //尝试通过小包识别服务器
                if (buf[4] == 0) {
                    const data = buf.subarray(10);
                    if (data.length) {
                        const stream = Readable.from(data, { objectMode: false });
                        let data1;
                        do {
                            const len_buf = stream.read(4);
                            if (!len_buf) break;
                            data1 = stream.read(len_buf.readUInt32BE() - 4);
                            const signature = Buffer.from([0x00, 0x63, 0x33, 0x53, 0x42, 0x00]); //c3SB??
                            if (Buffer.compare(data1.subarray(5, 5 + signature.length), signature)) break;
                            try {
                                if (current_server !== src_server) {
                                    current_server = src_server;
                                    clearTcpCache();
                                    tcp_next_seq = tcpPacket.info.seqno + buf.length;
                                    logger.info("Got Scene Server Address: " + src_server);
                                }
                            } catch (e) { }
                        } while (data1 && data1.length);
                    }
                }
                //尝试通过登录返回包识别服务器(仍需测试)
                if (buf.length === 0x62) {
                    // prettier-ignore
                    const signature = Buffer.from([
                        0x00, 0x00, 0x00, 0x62,
                        0x00, 0x03,
                        0x00, 0x00, 0x00, 0x01,
                        0x00, 0x11, 0x45, 0x14,//seq?
                        0x00, 0x00, 0x00, 0x00,
                        0x0a, 0x4e, 0x08, 0x01, 0x22, 0x24
                    ]);
                    if (Buffer.compare(buf.subarray(0, 10), signature.subarray(0, 10)) === 0 &&
                        Buffer.compare(buf.subarray(14, 14 + 6), signature.subarray(14, 14 + 6)) === 0) {
                        if (current_server !== src_server) {
                            current_server = src_server;
                            clearTcpCache();
                            tcp_next_seq = tcpPacket.info.seqno + buf.length;
                            logger.info("Got Scene Server Address by Login Return Packet: " + src_server);
                        }
                    }
                }
            } catch (e) { }
            tcp_lock.release();
            return;
        }
        // logger.debug(`packet seq ${tcpPacket.info.seqno >>> 0} size ${buf.length} expected next seq ${((tcpPacket.info.seqno >>> 0) + buf.length) >>> 0}`);
        //这里已经是识别到的服务器的包了
        if (tcp_next_seq === -1) {
            logger.error("Unexpected TCP capture error! tcp_next_seq is -1");
            if (buf.length > 4 && buf.readUInt32BE() < 0x0fffff) {
                tcp_next_seq = tcpPacket.info.seqno;
            }
        }
        // logger.debug('TCP next seq: ' + tcp_next_seq);
        if (((tcp_next_seq - tcpPacket.info.seqno) << 0) <= 0 || tcp_next_seq === -1) {
            tcp_cache.set(tcpPacket.info.seqno, buf);
        }
        while (tcp_cache.has(tcp_next_seq)) {
            const seq = tcp_next_seq;
            const cachedTcpData = tcp_cache.get(seq);
            _data = _data.length === 0 ? cachedTcpData : Buffer.concat([_data, cachedTcpData]);
            tcp_next_seq = (seq + cachedTcpData.length) >>> 0; //uint32
            tcp_cache.delete(seq);
            tcp_last_time = Date.now();
        }

        while (_data.length > 4) {
            let packetSize = _data.readUInt32BE();

            if (_data.length < packetSize) break;

            if (_data.length >= packetSize) {
                const packet = _data.subarray(0, packetSize);
                _data = _data.subarray(packetSize);
                const processor = new PacketProcessor({ logger, userDataManager });
                if (!isPaused) processor.processPacket(packet);
            } else if (packetSize > 0x0fffff) {
                logger.error(`Invalid Length!! ${_data.length},${len},${_data.toString("hex")},${tcp_next_seq}`);
                process.exit(1);
                break;
            }
        }
        tcp_lock.release();
    });

    //定时清理过期的IP分片缓存
    setInterval(async () => {
        const now = Date.now();
        let clearedFragments = 0;
        for (const [key, cacheEntry] of fragmentIpCache) {
            if (now - cacheEntry.timestamp > FRAGMENT_TIMEOUT) {
                fragmentIpCache.delete(key);
                clearedFragments++;
            }
        }
        if (clearedFragments > 0) {
            logger.debug(`Cleared ${clearedFragments} expired IP fragment caches`);
        }

        if (tcp_last_time && Date.now() - tcp_last_time > FRAGMENT_TIMEOUT) {
            logger.warn("Cannot capture the next packet! Is the game closed or disconnected? seq: " + tcp_next_seq);
            current_server = "";
            clearTcpCache();
        }
    }, 10000);
}

main();<|MERGE_RESOLUTION|>--- conflicted
+++ resolved
@@ -478,7 +478,6 @@
      * */
     setProfession(uid, profession) {
         const user = this.getUser(uid);
-<<<<<<< HEAD
         if (user.profession !== profession) {
             user.setProfession(profession);
             this.logger.info(`Found profession ${profession} for uid ${uid}`);
@@ -489,19 +488,8 @@
                 this.userCache.set(uidStr, {});
             }
             this.userCache.get(uidStr).profession = profession;
-            this.saveUserCache();
-        }
-=======
-        user.setProfession(profession);
-
-        // 更新缓存
-        const uidStr = String(uid);
-        if (!this.userCache.has(uidStr)) {
-            this.userCache.set(uidStr, {});
-        }
-        this.userCache.get(uidStr).profession = profession;
-        this.saveUserCacheThrottled();
->>>>>>> d911b370
+            this.saveUserCacheThrottled();
+        }
     }
 
     /** 设置用户姓名
@@ -510,7 +498,6 @@
      * */
     setName(uid, name) {
         const user = this.getUser(uid);
-<<<<<<< HEAD
         if (user.name !== name) {
             user.setName(name);
             this.logger.info(`Found player name ${name} for uid ${uid}`);
@@ -521,19 +508,8 @@
                 this.userCache.set(uidStr, {});
             }
             this.userCache.get(uidStr).name = name;
-            this.saveUserCache();
-        }
-=======
-        user.setName(name);
-
-        // 更新缓存
-        const uidStr = String(uid);
-        if (!this.userCache.has(uidStr)) {
-            this.userCache.set(uidStr, {});
-        }
-        this.userCache.get(uidStr).name = name;
-        this.saveUserCacheThrottled();
->>>>>>> d911b370
+            this.saveUserCacheThrottled();
+        }
     }
 
     /** 设置用户总评分
@@ -588,24 +564,6 @@
     }
 }
 
-<<<<<<< HEAD
-=======
-const userDataManager = new UserDataManager();
-
-// 进程退出时保存用户缓存
-process.on('SIGINT', () => {
-    console.log('\n正在保存用户缓存...');
-    userDataManager.forceUserCacheSave();
-    process.exit(0);
-});
-
-process.on('SIGTERM', () => {
-    console.log('\n正在保存用户缓存...');
-    userDataManager.forceUserCacheSave();
-    process.exit(0);
-});
-
->>>>>>> d911b370
 // 暂停统计状态
 let isPaused = false;
 
@@ -660,6 +618,19 @@
     });
 
     const userDataManager = new UserDataManager(logger);
+  
+      // 进程退出时保存用户缓存
+    process.on('SIGINT', () => {
+        console.log('\n正在保存用户缓存...');
+        userDataManager.forceUserCacheSave();
+        process.exit(0);
+    });
+
+    process.on('SIGTERM', () => {
+        console.log('\n正在保存用户缓存...');
+        userDataManager.forceUserCacheSave();
+        process.exit(0);
+    });
 
     //瞬时DPS更新
     setInterval(() => {
